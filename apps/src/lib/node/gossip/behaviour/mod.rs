mod discovery;
use std::collections::hash_map::DefaultHasher;
use std::convert::TryFrom;
use std::hash::{Hash, Hasher};
use std::time::Duration;

use anoma::proto::{self, Intent, IntentGossipMessage};
use libp2p::gossipsub::subscription_filter::regex::RegexSubscriptionFilter;
use libp2p::gossipsub::subscription_filter::{
    TopicSubscriptionFilter, WhitelistSubscriptionFilter,
};
use libp2p::gossipsub::{
    self, GossipsubEvent, GossipsubMessage, IdentTopic, IdentityTransform,
    MessageAcceptance, MessageAuthenticity, MessageId, TopicHash,
    ValidationMode,
};
use libp2p::identity::Keypair;
use libp2p::swarm::NetworkBehaviourEventProcess;
use libp2p::{NetworkBehaviour, PeerId};
use thiserror::Error;
use tokio::sync::mpsc::Receiver;

use self::discovery::DiscoveryEvent;
use super::intent_gossiper;
use crate::node::gossip::behaviour::discovery::{
    DiscoveryBehaviour, DiscoveryConfigBuilder,
};
use crate::types::MatchmakerMessage;

#[derive(Error, Debug)]
pub enum Error {
    #[error("Failed to subscribe")]
    FailedSubscription(libp2p::gossipsub::error::SubscriptionError),
    #[error("Failed initializing the intent gossiper app: {0}")]
    GossipIntent(intent_gossiper::Error),
    #[error("Failed initializing the topic filter: {0}")]
    Filter(String),
    #[error("Failed initializing the gossip behaviour: {0}")]
    GossipConfig(String),
    #[error("Failed on the the discovery behaviour config: {0}")]
    DiscoveryConfig(String),
    #[error("Failed initializing the discovery behaviour: {0}")]
    Discovery(discovery::Error),
    #[error("Failed initializing mdns: {0}")]
    Mdns(std::io::Error),
}

pub type Gossipsub = libp2p::gossipsub::Gossipsub<
    IdentityTransform,
    IntentGossipSubscriptionFilter,
>;

// TODO merge type of config and this one ? Maybe not a good idea
// TODO extends with MaxSubscribionFilter
/// IntentGossipSubscriptionfilter is a wrapper of TopicSubscriptionFilter to
/// allows combination of any sort of filter.
pub enum IntentGossipSubscriptionFilter {
    RegexFilter(RegexSubscriptionFilter),
    WhitelistFilter(WhitelistSubscriptionFilter),
}

/// IntentGossipEvent describe events received/sent in the gossipsub network.
/// All information are extracted from the GossipsubEvent type. This type is
/// used as a wrapper of GossipsubEvent in order to have only information of
/// interest and possibly enforce some invariant.
#[derive(Debug)]
pub struct IntentGossipEvent {
    /// The PeerId that initially created this message
    pub propagation_source: PeerId,
    /// The MessageId of this message. This MessageId allows to discriminate
    /// already received message
    pub message_id: MessageId,
    // TODO maybe remove the Option of this field to make mandatory to have an
    // id.
    /// The peer that transmitted this message to us. It can be anonymous
    pub source: Option<PeerId>,
    /// The content of the data
    pub data: Vec<u8>,
    /// The topic from which we received the message
    pub topic: TopicHash,
}

impl From<GossipsubEvent> for IntentGossipEvent {
    /// Transforme a GossipsubEvent into an IntentGossipEvent. This function
    /// fails if the gossipsubEvent does not contain a GossipsubMessage.
    fn from(event: GossipsubEvent) -> Self {
        if let GossipsubEvent::Message {
            propagation_source,
            message_id,
            message:
                GossipsubMessage {
                    source,
                    data,
                    topic,
                    sequence_number: _,
                },
        } = event
        {
            Self {
                propagation_source,
                message_id,
                source,
                data,
                topic,
            }
        } else {
            panic!("Expected a GossipsubEvent::Message got {:?}", event)
        }
    }
}

impl TopicSubscriptionFilter for IntentGossipSubscriptionFilter {
    /// tcheck that the proposed topic can be subscribed
    fn can_subscribe(&mut self, topic_hash: &TopicHash) -> bool {
        match self {
            IntentGossipSubscriptionFilter::RegexFilter(filter) => {
                filter.can_subscribe(topic_hash)
            }
            IntentGossipSubscriptionFilter::WhitelistFilter(filter) => {
                filter.can_subscribe(topic_hash)
            }
        }
    }
}

/// Behaviour is composed of a `DiscoveryBehaviour` and an GossipsubBehaviour`.
/// It automatically connect to newly discovered peer, except specified
/// otherwise, and propagates intents to other peers.
#[derive(NetworkBehaviour)]
pub struct Behaviour {
    pub intent_gossip_behaviour: Gossipsub,
    pub discover_behaviour: DiscoveryBehaviour,
    // TODO add another gossipsub (or floodsub ?) for dkg message propagation ?
    #[behaviour(ignore)]
    pub intent_gossip_app: intent_gossiper::GossipIntent,
}

/// [message_id] use the hash of the message data as an id
pub fn message_id(message: &GossipsubMessage) -> MessageId {
    let mut hasher = DefaultHasher::new();
    message.data.hash(&mut hasher);
    MessageId::from(hasher.finish().to_string())
}

impl Behaviour {
    /// Create a new behaviour based on the config given
    pub fn new(
        key: Keypair,
        config: &crate::config::IntentGossiper,
    ) -> (Self, Option<Receiver<MatchmakerMessage>>) {
        let peer_id = PeerId::from_public_key(key.public());

        // TODO remove hardcoded value and add them to the config Except
        // validation_mode, protocol_id_prefix, message_id_fn and
        // validate_messages
        // Set a custom gossipsub for our use case
        let gossipsub_config = gossipsub::GossipsubConfigBuilder::default()
            .protocol_id_prefix("intent_gossip")
            .heartbeat_interval(Duration::from_secs(1))
            .validation_mode(ValidationMode::Strict)
            .message_id_fn(message_id)
            .validate_messages()
            .mesh_outbound_min(1)
            .mesh_n_low(2)
            .mesh_n(3)
            .mesh_n_high(6)
            .build()
            .unwrap();

        let filter = match &config.subscription_filter {
            crate::config::SubscriptionFilter::RegexFilter(regex) => {
                IntentGossipSubscriptionFilter::RegexFilter(
                    RegexSubscriptionFilter(regex.clone()),
                )
            }
            crate::config::SubscriptionFilter::WhitelistFilter(topics) => {
                IntentGossipSubscriptionFilter::WhitelistFilter(
                    WhitelistSubscriptionFilter(
                        topics
                            .iter()
                            .map(IdentTopic::new)
                            .map(TopicHash::from)
                            .collect(),
                    ),
                )
            }
        };

        let mut intent_gossip_behaviour: Gossipsub =
            Gossipsub::new_with_subscription_filter(
                MessageAuthenticity::Signed(key),
                gossipsub_config,
                filter,
            )
            .unwrap();

        let (intent_gossip_app, matchmaker_event_receiver) =
            intent_gossiper::GossipIntent::new(config).unwrap();

        // subscribe to all topic listed in the config.
        config
            .topics
            .iter()
            .try_for_each(|topic| {
                intent_gossip_behaviour
                    .subscribe(&IdentTopic::new(topic))
                    .map_err(Error::FailedSubscription)
                    // it returns bool signifying if it was already subscribed.
                    // discard because it can't be false as the config.topics is
                    // a hash set
                    .map(|_| ())
            })
            .expect("failed to subscribe to topic");

        let discover_behaviour = {
            // TODO: check that bootstrap_peers are in multiaddr (otherwise it
            // fails silently)
            let discover_config = if let Some(discover_config) =
                &config.discover_peer
            {
                DiscoveryConfigBuilder::default()
                    .with_user_defined(discover_config.bootstrap_peers.clone())
                    .discovery_limit(discover_config.max_discovery_peers)
                    .with_kademlia(discover_config.kademlia)
                    .with_mdns(discover_config.mdns)
                    .use_kademlia_disjoint_query_paths(true)
                    .build()
                    .unwrap()
            } else {
                DiscoveryConfigBuilder::default().build().unwrap()
            };
            DiscoveryBehaviour::new(peer_id, discover_config).unwrap()
        };
        (
            Self {
                intent_gossip_behaviour,
                discover_behaviour,
                intent_gossip_app,
            },
            matchmaker_event_receiver,
        )
    }

    /// tries to apply a new intent. Fails if the logic fails or if the intent
    /// is rejected. If the matchmaker fails the message is only ignore
    fn handle_intent(&mut self, intent: Intent) -> MessageAcceptance {
        match self.intent_gossip_app.apply_intent(intent) {
            Ok(true) => MessageAcceptance::Accept,
            Ok(false) => MessageAcceptance::Reject,
            Err(e) => {
                tracing::error!("Error while trying to apply an intent: {}", e);
                match e {
<<<<<<< HEAD
                    intent_gossiper::Error::DecodeError(_) => {
                        panic!(
                            "can't happens, because intent is already decoded"
                        )
=======
                    intent_gossiper::Error::Decode(_) => {
                        panic!("can't happens, because intent already decoded")
>>>>>>> 71ac35f4
                    }
                    intent_gossiper::Error::MatchmakerInit(err)
                    | intent_gossiper::Error::Matchmaker(err) => {
                        tracing::info!(
                            "error while running the matchmaker: {:?}",
                            err
                        );
                        MessageAcceptance::Ignore
                    }
                }
            }
        }
    }

    /// Tries to decoded the arbitrary data in an intent then call
    /// [handle_intent]. fails if the data does not contains an intent
    fn handle_raw_intent(
        &mut self,
        data: impl AsRef<[u8]>,
    ) -> MessageAcceptance {
        match IntentGossipMessage::try_from(data.as_ref()) {
            Ok(message) => self.handle_intent(message.intent),
            Err(proto::Error::NoIntentError) => {
                tracing::info!("Empty message, rejecting it");
                MessageAcceptance::Reject
            }
            Err(proto::Error::IntentDecodingError(err)) => {
                tracing::info!("error while decoding the intent: {:?}", err);
                MessageAcceptance::Reject
            }
            _ => unreachable!(),
        }
    }
}

impl NetworkBehaviourEventProcess<GossipsubEvent> for Behaviour {
    /// When a new event is generated by the intent gossip behaviour
    fn inject_event(&mut self, event: GossipsubEvent) {
        tracing::info!("received a new message : {:?}", event);
        match event {
            GossipsubEvent::Message {
                message,
                propagation_source,
                message_id,
            } => {
                // validity is the type of response return to the network
                // (valid|reject|ignore)
                let validity = self.handle_raw_intent(message.data);
                self.intent_gossip_behaviour
                    .report_message_validation_result(
                        &message_id,
                        &propagation_source,
                        validity,
                    )
                    .expect("Failed to validate the message");
            }
            // When a peer subscribe to a new topic, this node also tries to
            // connect to it using the filter defined in the config
            GossipsubEvent::Subscribed { peer_id: _, topic } => {
                // try to subscribe to the new topic
                self.intent_gossip_behaviour
                    .subscribe(&IdentTopic::new(topic.into_string()))
                    .map_err(Error::FailedSubscription)
                    .unwrap_or_else(|e| {
                        tracing::error!("failed to subscribe: {:?}", e);
                        false
                    });
            }
            // Nothing to do when you are informed that a peer unsubscribed to a
            // topic.
            // TODO: It could be interesting to unsubscribe to a topic when the
            // node is not connected to anyone else.
            GossipsubEvent::Unsubscribed {
                peer_id: _,
                topic: _,
            } => {}
        }
    }
}

impl NetworkBehaviourEventProcess<DiscoveryEvent> for Behaviour {
    // The logic is part of the DiscoveryBehaviour, nothing to do here.
    fn inject_event(&mut self, event: DiscoveryEvent) {
        match event {
            DiscoveryEvent::Connected(peer) =>
                tracing::info!("Connect to a new peer: {:?}", peer),
            DiscoveryEvent::Disconnected(peer) =>
                tracing::info!("Peer disconnected: {:?}", peer),
            _ => {}

        }
    }
}<|MERGE_RESOLUTION|>--- conflicted
+++ resolved
@@ -250,15 +250,8 @@
             Err(e) => {
                 tracing::error!("Error while trying to apply an intent: {}", e);
                 match e {
-<<<<<<< HEAD
-                    intent_gossiper::Error::DecodeError(_) => {
-                        panic!(
-                            "can't happens, because intent is already decoded"
-                        )
-=======
                     intent_gossiper::Error::Decode(_) => {
                         panic!("can't happens, because intent already decoded")
->>>>>>> 71ac35f4
                     }
                     intent_gossiper::Error::MatchmakerInit(err)
                     | intent_gossiper::Error::Matchmaker(err) => {
@@ -343,12 +336,13 @@
     // The logic is part of the DiscoveryBehaviour, nothing to do here.
     fn inject_event(&mut self, event: DiscoveryEvent) {
         match event {
-            DiscoveryEvent::Connected(peer) =>
-                tracing::info!("Connect to a new peer: {:?}", peer),
-            DiscoveryEvent::Disconnected(peer) =>
-                tracing::info!("Peer disconnected: {:?}", peer),
+            DiscoveryEvent::Connected(peer) => {
+                tracing::info!("Connect to a new peer: {:?}", peer)
+            }
+            DiscoveryEvent::Disconnected(peer) => {
+                tracing::info!("Peer disconnected: {:?}", peer)
+            }
             _ => {}
-
         }
     }
 }