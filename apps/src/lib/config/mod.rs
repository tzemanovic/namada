//! Node and client configuration

pub mod genesis;
pub mod global;
pub mod gossiper;

use std::collections::HashSet;
use std::fmt::Display;
use std::fs::{create_dir_all, File};
use std::io::Write;
use std::net::{IpAddr, Ipv4Addr, SocketAddr};
use std::path::{Path, PathBuf};
use std::str::FromStr;

use anoma::types::chain::ChainId;
use anoma::types::time::Rfc3339String;
use gossiper::Gossiper;
use libp2p::multiaddr::{Multiaddr, Protocol};
use libp2p::multihash::Multihash;
use libp2p::PeerId;
use regex::Regex;
use serde::{de, Deserialize, Serialize};
use tendermint::net;
use thiserror::Error;

use crate::cli;

pub const DEFAULT_BASE_DIR: &str = ".anoma";
pub const FILENAME: &str = "config.toml";
pub const TENDERMINT_DIR: &str = "tendermint";
pub const DB_DIR: &str = "db";

#[derive(Clone, Debug, Serialize, Deserialize)]
pub struct Config {
    pub wasm_dir: PathBuf,
    pub ledger: Ledger,
    pub intent_gossiper: IntentGossiper,
}

#[derive(Clone, Debug, Serialize, Deserialize)]
pub struct Ledger {
    pub genesis_time: Rfc3339String,
    pub chain_id: ChainId,
    pub shell: Shell,
    pub tendermint: Tendermint,
}

#[derive(Clone, Debug, Serialize, Deserialize)]
pub struct Shell {
    pub base_dir: PathBuf,
    pub ledger_address: SocketAddr,
    /// Use the [`Ledger::db_dir()`] method to read the value.
    db_dir: PathBuf,
    /// Use the [`Ledger::tendermint_dir()`] method to read the value.
    tendermint_dir: PathBuf,
}

#[derive(Clone, Debug, Serialize, Deserialize)]
<<<<<<< HEAD
pub enum TendermintMode {
    Full,
    Validator,
    Seed,
}

impl TendermintMode {
    pub fn to_str(&self) -> &str {
        match *self {
            TendermintMode::Full => "full",
            TendermintMode::Validator => "validator",
            TendermintMode::Seed => "seed",
        }
    }
}

#[derive(Debug, Serialize, Deserialize)]
pub struct Ledger {
    pub tendermint: PathBuf,
    pub tendermint_mode: TendermintMode,
    pub db: PathBuf,
    pub address: SocketAddr,
    pub network: String,
=======
pub struct Tendermint {
    pub rpc_address: SocketAddr,
    pub p2p_address: SocketAddr,
    /// The persistent peers addresses must include node ID
    pub p2p_persistent_peers: Vec<tendermint::net::Address>,
    /// Turns the peer exchange reactor on or off. Validator node will want the
    /// pex turned off.
    pub p2p_pex: bool,
    pub consensus_timeout_commit: tendermint::Timeout,
>>>>>>> 60158343
}

#[derive(Debug, Serialize, Deserialize, Clone)]
pub struct IntentGossiper {
    pub address: Multiaddr,
    pub topics: HashSet<String>,
    pub subscription_filter: SubscriptionFilter,
    pub rpc: Option<RpcServer>,
    pub gossiper: Gossiper,
    pub discover_peer: Option<DiscoverPeer>,
    pub matchmaker: Option<Matchmaker>,
}

impl Ledger {
    pub fn new(base_dir: impl AsRef<Path>, chain_id: ChainId) -> Self {
        Self {
<<<<<<< HEAD
            // this two value are override when generating a default config in
            // config::generate(base_dir). There must be a better way ?
            tendermint: PathBuf::from(BASEDIR).join(TENDERMINT_DIR),
            tendermint_mode: TendermintMode::Validator,
            db: PathBuf::from(BASEDIR).join(DB_DIR).join(DEFAULT_CHAIN_ID),
            address: SocketAddr::new(
                IpAddr::V4(Ipv4Addr::new(0, 0, 0, 0)),
                26658,
            ),
            network: String::from("mainnet"),
=======
            genesis_time: Rfc3339String("1970-01-01T00:00:00Z".to_owned()),
            chain_id,
            shell: Shell {
                base_dir: base_dir.as_ref().to_owned(),
                ledger_address: SocketAddr::new(
                    IpAddr::V4(Ipv4Addr::new(127, 0, 0, 1)),
                    26658,
                ),
                db_dir: DB_DIR.into(),
                tendermint_dir: TENDERMINT_DIR.into(),
            },
            tendermint: Tendermint {
                rpc_address: SocketAddr::new(
                    IpAddr::V4(Ipv4Addr::new(127, 0, 0, 1)),
                    26657,
                ),
                p2p_address: SocketAddr::new(
                    IpAddr::V4(Ipv4Addr::new(127, 0, 0, 1)),
                    26656,
                ),
                p2p_persistent_peers: vec![],
                p2p_pex: true,
                consensus_timeout_commit: tendermint::Timeout::from_str("1s")
                    .unwrap(),
            },
>>>>>>> 60158343
        }
    }

    /// Get the directory path to the DB
    pub fn db_dir(&self) -> PathBuf {
        self.shell.db_dir(&self.chain_id)
    }

    /// Get the directory path to Tendermint
    pub fn tendermint_dir(&self) -> PathBuf {
        self.shell.tendermint_dir(&self.chain_id)
    }
}

impl Shell {
    /// Get the directory path to the DB
    pub fn db_dir(&self, chain_id: &ChainId) -> PathBuf {
        self.base_dir.join(chain_id.as_str()).join(&self.db_dir)
    }

    /// Get the directory path to Tendermint
    pub fn tendermint_dir(&self, chain_id: &ChainId) -> PathBuf {
        self.base_dir
            .join(chain_id.as_str())
            .join(&self.tendermint_dir)
    }
}

#[derive(Debug, Serialize, Deserialize, Clone)]
pub struct RpcServer {
    pub address: SocketAddr,
}

#[derive(Debug, Serialize, Deserialize, Clone)]
pub struct Matchmaker {
    pub matchmaker: PathBuf,
    pub tx_code: PathBuf,
    pub ledger_address: net::Address,
    pub filter: Option<PathBuf>,
}

// TODO maybe add also maxCount for a maximum number of subscription for a
// filter.

// TODO toml failed to serialize without "untagged" because does not support
// enum with nested data, unless with the untagged flag. This might be a source
// of confusion in the future... Another approach would be to have multiple
// field for each filter possibility but it's less nice.
#[derive(Debug, Serialize, Deserialize, Clone)]
#[serde(untagged)]
pub enum SubscriptionFilter {
    RegexFilter(#[serde(with = "serde_regex")] Regex),
    WhitelistFilter(Vec<String>),
}

// TODO peer_id can be part of Multiaddr, mayby this splitting is not useful ?
#[derive(Debug, PartialEq, Eq, PartialOrd, Ord, Hash, Clone)]
pub struct PeerAddress {
    pub address: Multiaddr,
    pub peer_id: PeerId,
}

// TODO add reserved_peers: explicit peers for gossipsub network, to not be
// added to kademlia
#[derive(Debug, Serialize, Deserialize, Clone)]
pub struct DiscoverPeer {
    pub max_discovery_peers: u64,
    pub kademlia: bool,
    pub mdns: bool,
    pub bootstrap_peers: HashSet<PeerAddress>,
}

#[derive(Error, Debug)]
pub enum Error {
    #[error("Error while reading config: {0}")]
    ReadError(config::ConfigError),
    #[error("Error while deserializing config: {0}")]
    DeserializationError(config::ConfigError),
    #[error("Error while serializing to toml: {0}")]
    TomlError(toml::ser::Error),
    #[error("Error while writing config: {0}")]
    WriteError(std::io::Error),
    #[error("A config file already exists in {0}")]
    AlreadyExistingConfig(PathBuf),
    #[error(
        "Bootstrap peer {0} is not valid. Format needs to be \
         {{protocol}}/{{ip}}/tcp/{{port}}/p2p/{{peerid}}"
    )]
    BadBootstrapPeerFormat(String),
}

pub type Result<T> = std::result::Result<T, Error>;

#[derive(Error, Debug)]
pub enum SerdeError {
    // This is needed for serde https://serde.rs/error-handling.html
    #[error(
        "Bootstrap peer {0} is not valid. Format needs to be \
         {{protocol}}/{{ip}}/tcp/{{port}}/p2p/{{peerid}}"
    )]
    BadBootstrapPeerFormat(String),
    #[error("{0}")]
    Message(String),
}

impl Config {
    pub fn new(base_dir: impl AsRef<Path>, chain_id: ChainId) -> Self {
        Self {
            wasm_dir: "wasm".into(),
            ledger: Ledger::new(base_dir, chain_id),
            intent_gossiper: IntentGossiper::default(),
        }
    }

    /// Load config from expected path in the `base_dir` or generate a new one
    /// if it doesn't exist. Terminates with an error if the config loading
    /// fails.
    pub fn load(base_dir: impl AsRef<Path>, chain_id: &ChainId) -> Self {
        let base_dir = base_dir.as_ref();
        match Self::read(base_dir, chain_id) {
            Ok(mut config) => {
                config.ledger.shell.base_dir = base_dir.to_path_buf();
                config
            }
            Err(err) => {
                eprintln!(
                    "Tried to read config in {} but failed with: {}",
                    base_dir.display(),
                    err
                );
                cli::safe_exit(1)
            }
        }
    }

    /// Read the config from a file, or generate a default one and write it to
    /// a file if it doesn't already exist.
    pub fn read(base_dir: &Path, chain_id: &ChainId) -> Result<Self> {
        let file_path = Self::file_path(base_dir, chain_id);
        let file_name = file_path.to_str().expect("Expected UTF-8 file path");
        if !file_path.exists() {
            return Self::generate(base_dir, chain_id, true);
        };
        let mut config = config::Config::new();
        config
            .merge(config::File::with_name(file_name))
            .map_err(Error::ReadError)?;
        config.try_into().map_err(Error::DeserializationError)
    }

    /// Generate configuration and write it to a file.
    pub fn generate(
        base_dir: &Path,
        chain_id: &ChainId,
        replace: bool,
    ) -> Result<Self> {
        let config = Config::new(base_dir, chain_id.clone());
        config.write(base_dir, chain_id, replace)?;
        Ok(config)
    }

    /// Write configuration to a file.
    pub fn write(
        &self,
        base_dir: &Path,
        chain_id: &ChainId,
        replace: bool,
    ) -> Result<()> {
        let file_path = Self::file_path(base_dir, chain_id);
        let file_dir = file_path.parent().unwrap();
        create_dir_all(file_dir).map_err(Error::WriteError)?;
        if file_path.exists() && !replace {
            Err(Error::AlreadyExistingConfig(file_path))
        } else {
            let mut file =
                File::create(file_path).map_err(Error::WriteError)?;
            let toml = toml::ser::to_string(&self).map_err(|err| {
                if let toml::ser::Error::ValueAfterTable = err {
                    tracing::error!("{}", VALUE_AFTER_TABLE_ERROR_MSG);
                }
                Error::TomlError(err)
            })?;
            file.write_all(toml.as_bytes()).map_err(Error::WriteError)
        }
    }

    fn file_path(base_dir: &Path, chain_id: &ChainId) -> PathBuf {
        // Join base dir to the chain ID
        base_dir.join(chain_id.to_string()).join(FILENAME)
    }
}

impl Default for IntentGossiper {
    fn default() -> Self {
        Self {
            address: Multiaddr::from_str("/ip4/0.0.0.0/tcp/26659").unwrap(),
            rpc: None,
            subscription_filter: SubscriptionFilter::RegexFilter(
                Regex::new("asset_v\\d{1,2}").unwrap(),
            ),

            topics: vec!["asset_v0"].into_iter().map(String::from).collect(),
            gossiper: Gossiper::new(),
            matchmaker: None,
            discover_peer: Some(DiscoverPeer::default()),
        }
    }
}

impl IntentGossiper {
    pub fn update(
        &mut self,
        addr: Option<Multiaddr>,
        rpc: Option<SocketAddr>,
        matchmaker_path: Option<PathBuf>,
        tx_code_path: Option<PathBuf>,
        ledger_addr: Option<tendermint::net::Address>,
        filter_path: Option<PathBuf>,
    ) {
        if let Some(addr) = addr {
            self.address = addr;
        }

        let matchmaker_arg = matchmaker_path;
        let tx_code_arg = tx_code_path;
        let ledger_address_arg = ledger_addr;
        let filter_arg = filter_path;
        if let Some(mut matchmaker_cfg) = self.matchmaker.as_mut() {
            if let Some(matchmaker) = matchmaker_arg {
                matchmaker_cfg.matchmaker = matchmaker
            }
            if let Some(tx_code) = tx_code_arg {
                matchmaker_cfg.tx_code = tx_code
            }
            if let Some(ledger_address) = ledger_address_arg {
                matchmaker_cfg.ledger_address = ledger_address
            }
            if let Some(filter) = filter_arg {
                matchmaker_cfg.filter = Some(filter)
            }
        } else if let (Some(matchmaker), Some(tx_code), Some(ledger_address)) = (
            matchmaker_arg.as_ref(),
            tx_code_arg.as_ref(),
            ledger_address_arg.as_ref(),
        ) {
            self.matchmaker = Some(Matchmaker {
                matchmaker: matchmaker.clone(),
                tx_code: tx_code.clone(),
                ledger_address: ledger_address.clone(),
                filter: filter_arg,
            });
        } else if matchmaker_arg.is_some()
            || tx_code_arg.is_some()
            || ledger_address_arg.is_some()
        // if at least one argument is not none then fail
        {
            panic!(
                "No complete matchmaker configuration found (matchmaker code \
                 path, tx code path, and ledger address). Please update the \
                 configuration with default value or use all cli argument to \
                 use the matchmaker"
            );
        }
        if let Some(address) = rpc {
            self.rpc = Some(RpcServer { address });
        }
    }

    #[cfg(any(test, feature = "testing"))]
    pub fn default_with_address(
        ip: String,
        port: u32,
        peers_info: Vec<(String, u32, PeerId)>,
        mdns: bool,
        kademlia: bool,
        matchmaker: bool,
        rpc: bool,
    ) -> Self {
        let mut gossiper_config = IntentGossiper::default();
        let mut discover_config = DiscoverPeer::default();

        gossiper_config.address =
            Multiaddr::from_str(format!("/ip4/{}/tcp/{}", ip, port).as_str())
                .unwrap();

        if matchmaker {
            gossiper_config.matchmaker = Some(Matchmaker {
                matchmaker: "../wasm/mm_token_exch.wasm".parse().unwrap(),
                tx_code: "../wasm/tx_from_intent.wasm".parse().unwrap(),
                ledger_address: "0.0.0.0:26657".parse().unwrap(),
                filter: None,
            })
        }

        if rpc {
            gossiper_config.rpc = Some(RpcServer::default())
        }

        let bootstrap_peers: HashSet<PeerAddress> = peers_info
            .iter()
            .map(|info| PeerAddress {
                address: Multiaddr::from_str(
                    format!("/ip4/{}/tcp/{}", info.0, info.1).as_str(),
                )
                .unwrap(),
                peer_id: info.2,
            })
            .collect();
        discover_config.bootstrap_peers = bootstrap_peers;
        discover_config.mdns = mdns;
        discover_config.kademlia = kademlia;

        gossiper_config.discover_peer = Some(discover_config);

        gossiper_config
    }
}

impl Default for RpcServer {
    fn default() -> Self {
        Self {
            address: SocketAddr::new(
                IpAddr::V4(Ipv4Addr::new(127, 0, 0, 1)),
                26660,
            ),
        }
    }
}

impl Serialize for PeerAddress {
    fn serialize<S>(
        &self,
        serializer: S,
    ) -> std::result::Result<S::Ok, S::Error>
    where
        S: serde::Serializer,
    {
        let mut address = self.address.clone();
        address.push(Protocol::P2p(Multihash::from(self.peer_id)));
        address.serialize(serializer)
    }
}

impl de::Error for SerdeError {
    fn custom<T: Display>(msg: T) -> Self {
        SerdeError::Message(msg.to_string())
    }
}

impl<'de> Deserialize<'de> for PeerAddress {
    fn deserialize<D>(deserializer: D) -> std::result::Result<Self, D::Error>
    where
        D: serde::Deserializer<'de>,
    {
        use serde::de::Error;

        let mut address = Multiaddr::deserialize(deserializer)
            .map_err(|err| SerdeError::BadBootstrapPeerFormat(err.to_string()))
            .map_err(D::Error::custom)?;
        if let Some(Protocol::P2p(mh)) = address.pop() {
            let peer_id = PeerId::from_multihash(mh).unwrap();
            Ok(Self { address, peer_id })
        } else {
            Err(SerdeError::BadBootstrapPeerFormat(address.to_string()))
                .map_err(D::Error::custom)
        }
    }
}

impl Default for DiscoverPeer {
    /// default configuration for discovering peer.
    /// max_discovery_peers: 16,
    /// kademlia: true,
    /// mdns: true,
    fn default() -> Self {
        Self {
            max_discovery_peers: 16,
            kademlia: true,
            mdns: true,
            bootstrap_peers: HashSet::new(),
        }
    }
}

pub const VALUE_AFTER_TABLE_ERROR_MSG: &str = r#"
Error while serializing to toml. It means that some nested structure is followed
 by simple fields.
This fails:
    struct Nested{
       i:int
    }

    struct Broken{
       nested:Nested,
       simple:int
    }
And this is correct
    struct Nested{
       i:int
    }

    struct Correct{
       simple:int
       nested:Nested,
    }
"#;<|MERGE_RESOLUTION|>--- conflicted
+++ resolved
@@ -38,6 +38,38 @@
 }
 
 #[derive(Clone, Debug, Serialize, Deserialize)]
+pub enum TendermintMode {
+    Full,
+    Validator,
+    Seed,
+}
+
+impl TendermintMode {
+    pub fn to_str(&self) -> &str {
+        match *self {
+            TendermintMode::Full => "full",
+            TendermintMode::Validator => "validator",
+            TendermintMode::Seed => "seed",
+        }
+    }
+}
+
+impl From<Option<String>> for TendermintMode {
+    fn from(opt: Option<String>) -> Self {
+        if let Some(mode) = opt {
+            match mode.as_str() {
+                "full" => TendermintMode::Full,
+                "validator" => TendermintMode::Validator,
+                "seed" => TendermintMode::Seed,
+                _ => panic!("Unrecognized mode"),
+            }
+        } else {
+            TendermintMode::Validator
+        }
+    }
+}
+
+#[derive(Clone, Debug, Serialize, Deserialize)]
 pub struct Ledger {
     pub genesis_time: Rfc3339String,
     pub chain_id: ChainId,
@@ -56,31 +88,6 @@
 }
 
 #[derive(Clone, Debug, Serialize, Deserialize)]
-<<<<<<< HEAD
-pub enum TendermintMode {
-    Full,
-    Validator,
-    Seed,
-}
-
-impl TendermintMode {
-    pub fn to_str(&self) -> &str {
-        match *self {
-            TendermintMode::Full => "full",
-            TendermintMode::Validator => "validator",
-            TendermintMode::Seed => "seed",
-        }
-    }
-}
-
-#[derive(Debug, Serialize, Deserialize)]
-pub struct Ledger {
-    pub tendermint: PathBuf,
-    pub tendermint_mode: TendermintMode,
-    pub db: PathBuf,
-    pub address: SocketAddr,
-    pub network: String,
-=======
 pub struct Tendermint {
     pub rpc_address: SocketAddr,
     pub p2p_address: SocketAddr,
@@ -90,7 +97,7 @@
     /// pex turned off.
     pub p2p_pex: bool,
     pub consensus_timeout_commit: tendermint::Timeout,
->>>>>>> 60158343
+    pub tendermint_mode: TendermintMode,
 }
 
 #[derive(Debug, Serialize, Deserialize, Clone)]
@@ -105,20 +112,12 @@
 }
 
 impl Ledger {
-    pub fn new(base_dir: impl AsRef<Path>, chain_id: ChainId) -> Self {
+    pub fn new(
+        base_dir: impl AsRef<Path>,
+        chain_id: ChainId,
+        mode: TendermintMode,
+    ) -> Self {
         Self {
-<<<<<<< HEAD
-            // this two value are override when generating a default config in
-            // config::generate(base_dir). There must be a better way ?
-            tendermint: PathBuf::from(BASEDIR).join(TENDERMINT_DIR),
-            tendermint_mode: TendermintMode::Validator,
-            db: PathBuf::from(BASEDIR).join(DB_DIR).join(DEFAULT_CHAIN_ID),
-            address: SocketAddr::new(
-                IpAddr::V4(Ipv4Addr::new(0, 0, 0, 0)),
-                26658,
-            ),
-            network: String::from("mainnet"),
-=======
             genesis_time: Rfc3339String("1970-01-01T00:00:00Z".to_owned()),
             chain_id,
             shell: Shell {
@@ -143,8 +142,8 @@
                 p2p_pex: true,
                 consensus_timeout_commit: tendermint::Timeout::from_str("1s")
                     .unwrap(),
+                tendermint_mode: mode,
             },
->>>>>>> 60158343
         }
     }
 
@@ -251,10 +250,14 @@
 }
 
 impl Config {
-    pub fn new(base_dir: impl AsRef<Path>, chain_id: ChainId) -> Self {
+    pub fn new(
+        base_dir: impl AsRef<Path>,
+        chain_id: ChainId,
+        mode: TendermintMode,
+    ) -> Self {
         Self {
             wasm_dir: "wasm".into(),
-            ledger: Ledger::new(base_dir, chain_id),
+            ledger: Ledger::new(base_dir, chain_id, mode),
             intent_gossiper: IntentGossiper::default(),
         }
     }
@@ -262,9 +265,13 @@
     /// Load config from expected path in the `base_dir` or generate a new one
     /// if it doesn't exist. Terminates with an error if the config loading
     /// fails.
-    pub fn load(base_dir: impl AsRef<Path>, chain_id: &ChainId) -> Self {
+    pub fn load(
+        base_dir: impl AsRef<Path>,
+        chain_id: &ChainId,
+        mode: TendermintMode,
+    ) -> Self {
         let base_dir = base_dir.as_ref();
-        match Self::read(base_dir, chain_id) {
+        match Self::read(base_dir, chain_id, mode) {
             Ok(mut config) => {
                 config.ledger.shell.base_dir = base_dir.to_path_buf();
                 config
@@ -282,11 +289,15 @@
 
     /// Read the config from a file, or generate a default one and write it to
     /// a file if it doesn't already exist.
-    pub fn read(base_dir: &Path, chain_id: &ChainId) -> Result<Self> {
+    pub fn read(
+        base_dir: &Path,
+        chain_id: &ChainId,
+        mode: TendermintMode,
+    ) -> Result<Self> {
         let file_path = Self::file_path(base_dir, chain_id);
         let file_name = file_path.to_str().expect("Expected UTF-8 file path");
         if !file_path.exists() {
-            return Self::generate(base_dir, chain_id, true);
+            return Self::generate(base_dir, chain_id, mode, true);
         };
         let mut config = config::Config::new();
         config
@@ -299,9 +310,10 @@
     pub fn generate(
         base_dir: &Path,
         chain_id: &ChainId,
+        mode: TendermintMode,
         replace: bool,
     ) -> Result<Self> {
-        let config = Config::new(base_dir, chain_id.clone());
+        let config = Config::new(base_dir, chain_id.clone(), mode);
         config.write(base_dir, chain_id, replace)?;
         Ok(config)
     }
