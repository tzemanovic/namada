pub mod host_env;
mod memory;

use std::ffi::c_void;
use std::marker::PhantomData;
use std::sync::{Arc, Mutex};

use anoma_vm_env::memory::{TxInput, VpInput};
use parity_wasm::elements;
use pwasm_utils::{self, rules};
use thiserror::Error;
use wasmer::Instance;
use wasmparser::{Validator, WasmFeatures};

use self::host_env::write_log::WriteLog;
use crate::shell::gas::BlockGasMeter;
use crate::shell::storage::{Address, Storage};

const TX_ENTRYPOINT: &str = "apply_tx";
const VP_ENTRYPOINT: &str = "validate_tx";
const WASM_STACK_LIMIT: u32 = u16::MAX as u32;

/// This is used to attach the Ledger's host structures to transaction, which is
/// used for implementing some host calls. It's not thread-safe, we're assuming
/// single-threaded Tx runner.
pub struct TxEnvHostWrapper<T>(*mut c_void, PhantomData<T>);
unsafe impl<T> Send for TxEnvHostWrapper<T> {}
unsafe impl<T> Sync for TxEnvHostWrapper<T> {}

// Have to manually implement [`Clone`], because the derived [`Clone`] for
// [`PhantomData<T>`] puts the bound on [`T: Clone`]. Relevant issue: <https://github.com/rust-lang/rust/issues/26925>
impl<T> Clone for TxEnvHostWrapper<T> {
    fn clone(&self) -> Self {
        Self(self.0, PhantomData)
    }
}

impl<T> TxEnvHostWrapper<T> {
    /// This is not thread-safe, see [`TxEnvHostWrapper`]
    unsafe fn new(host_structure: *mut c_void) -> Self {
        Self(host_structure, PhantomData)
    }

    /// This is not thread-safe, see [`TxEnvHostWrapper`]
    pub unsafe fn get(&self) -> *mut T {
        self.0 as *mut T
    }
}
/// This is used to attach the Ledger's host structures to validity predicate
/// environment, which is used for implementing some host calls. It's not
/// thread-safe, we're assuming read-only access from parallel Vp runners.
pub struct VpEnvHostWrapper<T>(*const c_void, PhantomData<T>);
unsafe impl<T> Send for VpEnvHostWrapper<T> {}
unsafe impl<T> Sync for VpEnvHostWrapper<T> {}

// Same as for [`TxEnvHostWrapper`], we have to manually implement [`Clone`],
// because the derived [`Clone`] for [`PhantomData<T>`] puts the bound on [`T:
// Clone`].
impl<T> Clone for VpEnvHostWrapper<T> {
    fn clone(&self) -> Self {
        Self(self.0, PhantomData)
    }
}

impl<T> VpEnvHostWrapper<T> {
    /// This is not thread-safe, see [`VpEnvHostWrapper`]
    unsafe fn new(host_structure: *const c_void) -> Self {
        Self(host_structure, PhantomData)
    }

    /// This is not thread-safe, see [`VpEnvHostWrapper`]
    #[allow(dead_code)]
    pub unsafe fn get(&self) -> *const T {
        self.0 as *const T
    }
}

#[derive(Clone, Debug)]
pub struct TxRunner {
    wasm_store: wasmer::Store,
}

#[derive(Error, Debug)]
pub enum Error {
    // 1. Common error types
    #[error("Memory error: {0}")]
    MemoryError(memory::Error),
<<<<<<< HEAD
    #[error("Wasm validation error: {0}")]
    ValidationError(wasmparser::BinaryReaderError),
    // 2. Transaction errors
    #[error("Transaction deserialization error: {0}")]
    TxDeserializationError(elements::Error),
    #[error("Transaction serialization error: {0}")]
    TxSerializationError(elements::Error),
    #[error("Unable to inject gas meter for transaction")]
    TxGasMeterInjection,
    #[error("Transaction compilation error: {0}")]
    TxCompileError(wasmer::CompileError),
    #[error("Missing transaction memory export, failed with: {0}")]
    MissingTxModuleMemory(wasmer::ExportError),
    #[error("Validity predicate compilation error: {0}")]
    MissingTxModuleEntrypoint(wasmer::ExportError),
=======
    #[error("Unable to inject gas meter")]
    StackLimiterInjection,
    #[error("Wasm deserialization error: {0}")]
    DeserializationError(elements::Error),
    #[error("Wasm serialization error: {0}")]
    SerializationError(elements::Error),
    #[error("Unable to inject gas meter")]
    GasMeterInjection,
    #[error("Wasm compilation error: {0}")]
    CompileError(wasmer::CompileError),
    #[error("Missing wasm memory export, failed with: {0}")]
    MissingModuleMemory(wasmer::ExportError),
    #[error("Missing wasm entrypoint: {0}")]
    MissingModuleEntrypoint(wasmer::ExportError),
    #[error("Failed running wasm with: {0}")]
    RuntimeError(wasmer::RuntimeError),
    #[error("Failed instantiating wasm module with: {0}")]
    InstantiationError(wasmer::InstantiationError),
>>>>>>> 85de4337
    #[error(
        "Unexpected module entrypoint interface {entrypoint}, \
         failed with: {error}"
    )]
    UnexpectedModuleEntrypointInterface {
        entrypoint: &'static str,
        error: wasmer::RuntimeError,
    },
}

pub type Result<T> = std::result::Result<T, Error>;

impl TxRunner {
    pub fn new() -> Self {
        // Use Singlepass compiler with the default settings
        let compiler = wasmer_compiler_singlepass::Singlepass::default();
        // TODO Could we pass the modified accounts sub-spaces via WASM store
        // directly to VPs' wasm scripts to avoid passing it through the
        // host?
        let wasm_store =
            wasmer::Store::new(&wasmer_engine_jit::JIT::new(compiler).engine());
        Self { wasm_store }
    }

    pub fn run(
        &self,
        storage: &mut Storage,
        write_log: &mut WriteLog,
        gas_meter: &mut BlockGasMeter,
        tx_code: Vec<u8>,
        tx_data: &Vec<u8>,
    ) -> Result<()> {
        validate_wasm(&tx_code)?;

        // This is not thread-safe, we're assuming single-threaded Tx runner.
        let storage =
            unsafe { TxEnvHostWrapper::new(storage as *mut _ as *mut c_void) };
        // This is also not thread-safe, we're assuming single-threaded Tx
        // runner.
        let write_log = unsafe {
            TxEnvHostWrapper::new(write_log as *mut _ as *mut c_void)
        };
        // This is also not thread-safe, we're assuming single-threaded Tx
        // runner.
        let gas_meter = unsafe {
            TxEnvHostWrapper::new(gas_meter as *mut _ as *mut c_void)
        };

        let tx_code = prepare_wasm_code(&tx_code)?;

        let tx_module = wasmer::Module::new(&self.wasm_store, &tx_code)
            .map_err(Error::CompileError)?;
        let initial_memory = memory::prepare_tx_memory(&self.wasm_store)
            .map_err(Error::MemoryError)?;
        let tx_imports = host_env::prepare_tx_imports(
            &self.wasm_store,
            storage,
            write_log,
            gas_meter,
            initial_memory,
        );

        // compile and run the transaction wasm code
        let tx_code = wasmer::Instance::new(&tx_module, &tx_imports)
            .map_err(Error::InstantiationError)?;
        Self::run_with_input(tx_code, tx_data)
    }

    fn run_with_input(tx_code: Instance, tx_data: &TxInput) -> Result<()> {
        // We need to write the inputs in the memory exported from the wasm
        // module
        let memory = tx_code
            .exports
            .get_memory("memory")
            .map_err(Error::MissingModuleMemory)?;
        let memory::TxCallInput {
            tx_data_ptr,
            tx_data_len,
        } = memory::write_tx_inputs(memory, tx_data)
            .map_err(Error::MemoryError)?;

        // Get the module's entrypoint to be called
        let apply_tx = tx_code
            .exports
            .get_function(TX_ENTRYPOINT)
            .map_err(Error::MissingModuleEntrypoint)?
            .native::<(u64, u64), ()>()
            .map_err(|error| Error::UnexpectedModuleEntrypointInterface {
                entrypoint: TX_ENTRYPOINT,
                error,
            })?;
        apply_tx
            .call(tx_data_ptr, tx_data_len)
            .map_err(Error::RuntimeError)
    }
}

#[derive(Clone, Debug)]
pub struct VpRunner {
    wasm_store: wasmer::Store,
}

impl VpRunner {
    pub fn new() -> Self {
        // Use Singlepass compiler with the default settings
        let compiler = wasmer_compiler_singlepass::Singlepass::default();
        let wasm_store =
            wasmer::Store::new(&wasmer_engine_jit::JIT::new(compiler).engine());
        Self { wasm_store }
    }

    pub fn run<T: AsRef<[u8]>>(
        &self,
        vp_code: T,
        tx_data: &Vec<u8>,
        addr: Address,
        storage: &Storage,
        write_log: &WriteLog,
        gas_meter: Arc<Mutex<BlockGasMeter>>,
        keys_changed: &Vec<String>,
    ) -> Result<bool> {
        validate_wasm(vp_code.as_ref())?;

        // This is not thread-safe, we're assuming read-only access from
        // parallel Vp runners.
        let storage = unsafe {
            VpEnvHostWrapper::new(storage as *const _ as *const c_void)
        };
        // This is also not thread-safe, we're assuming read-only access from
        // parallel Vp runners.
        let write_log = unsafe {
            VpEnvHostWrapper::new(write_log as *const _ as *const c_void)
        };

        let vp_code = prepare_wasm_code(vp_code)?;

        let vp_module = wasmer::Module::new(&self.wasm_store, &vp_code)
            .map_err(Error::CompileError)?;
        let initial_memory = memory::prepare_vp_memory(&self.wasm_store)
            .map_err(Error::MemoryError)?;
        let input: VpInput = (addr.to_string(), tx_data, keys_changed);
        let vp_imports = host_env::prepare_vp_imports(
            &self.wasm_store,
            addr,
            storage,
            write_log,
            gas_meter,
            initial_memory,
        );

        // compile and run the transaction wasm code
        let vp_code = wasmer::Instance::new(&vp_module, &vp_imports)
            .map_err(Error::InstantiationError)?;
        VpRunner::run_with_input(vp_code, input)
    }

    fn run_with_input(vp_code: Instance, input: VpInput) -> Result<bool> {
        // We need to write the inputs in the memory exported from the wasm
        // module
        let memory = vp_code
            .exports
            .get_memory("memory")
            .map_err(Error::MissingModuleMemory)?;
        let memory::VpCallInput {
            addr_ptr,
            addr_len,
            tx_data_ptr,
            tx_data_len,
            keys_changed_ptr,
            keys_changed_len,
        } = memory::write_vp_inputs(memory, input)
            .map_err(Error::MemoryError)?;

        // Get the module's entrypoint to be called
        let validate_tx = vp_code
            .exports
            .get_function(VP_ENTRYPOINT)
            .map_err(Error::MissingModuleEntrypoint)?
            .native::<(u64, u64, u64, u64, u64, u64), u64>()
            .map_err(|error| Error::UnexpectedModuleEntrypointInterface {
                entrypoint: VP_ENTRYPOINT,
                error,
            })?;
        let is_valid = validate_tx
            .call(
                addr_ptr,
                addr_len,
                tx_data_ptr,
                tx_data_len,
                keys_changed_ptr,
                keys_changed_len,
            )
            .map_err(Error::RuntimeError)?;
        log::debug!("is_valid {}", is_valid);
        Ok(is_valid == 1)
    }
}

/// Inject gas counter and stack-height limiter into the given wasm code
fn prepare_wasm_code<T: AsRef<[u8]>>(code: T) -> Result<Vec<u8>> {
    let module: elements::Module = elements::deserialize_buffer(code.as_ref())
        .map_err(Error::DeserializationError)?;
    let module =
        pwasm_utils::inject_gas_counter(module, &get_gas_rules(), "env")
            .map_err(|_original_module| Error::GasMeterInjection)?;
    let module =
        pwasm_utils::stack_height::inject_limiter(module, WASM_STACK_LIMIT)
            .map_err(|_original_module| Error::StackLimiterInjection)?;
    elements::serialize(module).map_err(Error::SerializationError)
}

/// Get the gas rules used to meter wasm operations
fn get_gas_rules() -> rules::Set {
    rules::Set::default().with_grow_cost(1)
}

<<<<<<< HEAD
fn validate_wasm(wasm_code: &[u8]) -> Result<()> {
    let mut validator = Validator::new();
    let features = WasmFeatures {
        reference_types: false,
        multi_value: false,
        bulk_memory: false,
        module_linking: false,
        simd: false,
        threads: false,
        tail_call: false,
        deterministic_only: true,
        multi_memory: false,
        exceptions: false,
        memory64: false,
    };
    validator.wasm_features(features);

    validator
        .validate_all(wasm_code)
        .map_err(Error::ValidationError)
=======
#[cfg(test)]
mod tests {
    use tempdir::TempDir;
    use wasmer_vm;

    use super::*;

    /// Test that when a transaction wasm goes over the stack-height limit, the
    /// execution is aborted.
    #[test]
    fn test_tx_stack_limiter() {
        // Because each call into `$loop` inside the wasm consumes 4 stack
        // heights, this should trigger stack limiter. If we were to subtract
        // one from this value, we should be just under the limit.
        let loops = WASM_STACK_LIMIT / 4;
        // A transaction with a recursive loop.
        // The boilerplate code is generated from tx.wasm using `wasm2wat` and
        // the loop code is hand-written.
        let tx_code = wasmer::wat2wasm(
            format!(
                r#"
            (module
                (type (;0;) (func (param i64 i64) (result i64)))

                ;; recursive loop, the param is the number of loops
                (func $loop (param i64) (result i64)
                (if 
                (result i64)
                (i64.eqz (get_local 0))
                (then (get_local 0))
                (else (call $loop (i64.sub (get_local 0) (i64.const 1))))))

                (func $apply_tx (type 0) (param i64 i64) (result i64)
                (call $loop (i64.const {})))

                (table (;0;) 1 1 funcref)
                (memory (;0;) 16)
                (global (;0;) (mut i32) (i32.const 1048576))
                (export "memory" (memory 0))
                (export "apply_tx" (func $apply_tx)))
            "#,
                loops
            )
            .as_bytes(),
        )
        .expect("unexpected error converting wat2wasm")
        .into_owned();

        let runner = TxRunner::new();
        let tx_data = vec![];
        let db_path = TempDir::new("anoma_test")
            .expect("Unable to create a temporary DB directory");
        let mut storage = Storage::new(db_path.path());
        let mut write_log = WriteLog::new();
        let mut gas_meter = BlockGasMeter::default();
        let error = runner
            .run(
                &mut storage,
                &mut write_log,
                &mut gas_meter,
                tx_code,
                &tx_data,
            )
            .expect_err("Expecting runtime error \"unreachable\" caused by stack-height overflow");
        if let Error::RuntimeError(err) = &error {
            if let Some(trap_code) = err.clone().to_trap() {
                return assert_eq!(
                    trap_code,
                    wasmer_vm::TrapCode::UnreachableCodeReached
                );
            }
        }
        println!("Failed with unexpected error: {}", error);
    }

    /// Test that when a VP wasm goes over the stack-height limit, the execution
    /// is aborted.
    #[test]
    fn test_vp_stack_limiter() {
        // Because each call into `$loop` inside the wasm consumes 4 stack
        // heights, this should trigger stack limiter. If we were to subtract
        // one from this value, we should be just under the limit.
        let loops = WASM_STACK_LIMIT / 4;
        // A validity predicate with a recursive loop.
        // The boilerplate code is generated from vp.wasm using `wasm2wat` and
        // the loop code is hand-written.
        let vp_code = wasmer::wat2wasm(format!(
            r#"
            (module
                (type (;0;) (func (param i64 i64 i64 i64 i64 i64) (result i64)))

                ;; recursive loop, the param is the number of loops
                (func $loop (param i64) (result i64)
                (if 
                (result i64)
                (i64.eqz (get_local 0))
                (then (get_local 0))
                (else (call $loop (i64.sub (get_local 0) (i64.const 1))))))

                (func $validate_tx (type 0) (param i64 i64 i64 i64 i64 i64) (result i64)
                (call $loop (i64.const {})))

                (table (;0;) 1 1 funcref)
                (memory (;0;) 16)
                (global (;0;) (mut i32) (i32.const 1048576))
                (export "memory" (memory 0))
                (export "validate_tx" (func $validate_tx)))
            "#, loops).as_bytes(),
        )
        .expect("unexpected error converting wat2wasm").into_owned();

        let runner = VpRunner::new();
        let tx_data = vec![];
        let addr = Address::new_address(String::from("va"));
        let db_path = TempDir::new("anoma_test")
            .expect("Unable to create a temporary DB directory");
        let storage = Storage::new(db_path.path());
        let write_log = WriteLog::new();
        let gas_meter = Arc::new(Mutex::new(BlockGasMeter::default()));
        let keys_changed = vec![];
        let error = runner
            .run(
                vp_code,
                &tx_data,
                addr,
                &storage,
                &write_log,
                gas_meter,
                &keys_changed,
            )
            .expect_err("Expecting runtime error \"unreachable\" caused by stack-height overflow");
        if let Error::RuntimeError(err) = &error {
            if let Some(trap_code) = err.clone().to_trap() {
                return assert_eq!(
                    trap_code,
                    wasmer_vm::TrapCode::UnreachableCodeReached
                );
            }
        }
        println!("Failed with unexpected error: {}", error);
    }
>>>>>>> 85de4337
}<|MERGE_RESOLUTION|>--- conflicted
+++ resolved
@@ -85,23 +85,6 @@
     // 1. Common error types
     #[error("Memory error: {0}")]
     MemoryError(memory::Error),
-<<<<<<< HEAD
-    #[error("Wasm validation error: {0}")]
-    ValidationError(wasmparser::BinaryReaderError),
-    // 2. Transaction errors
-    #[error("Transaction deserialization error: {0}")]
-    TxDeserializationError(elements::Error),
-    #[error("Transaction serialization error: {0}")]
-    TxSerializationError(elements::Error),
-    #[error("Unable to inject gas meter for transaction")]
-    TxGasMeterInjection,
-    #[error("Transaction compilation error: {0}")]
-    TxCompileError(wasmer::CompileError),
-    #[error("Missing transaction memory export, failed with: {0}")]
-    MissingTxModuleMemory(wasmer::ExportError),
-    #[error("Validity predicate compilation error: {0}")]
-    MissingTxModuleEntrypoint(wasmer::ExportError),
-=======
     #[error("Unable to inject gas meter")]
     StackLimiterInjection,
     #[error("Wasm deserialization error: {0}")]
@@ -120,15 +103,16 @@
     RuntimeError(wasmer::RuntimeError),
     #[error("Failed instantiating wasm module with: {0}")]
     InstantiationError(wasmer::InstantiationError),
->>>>>>> 85de4337
     #[error(
-        "Unexpected module entrypoint interface {entrypoint}, \
-         failed with: {error}"
+        "Unexpected module entrypoint interface {entrypoint}, failed with: \
+         {error}"
     )]
     UnexpectedModuleEntrypointInterface {
         entrypoint: &'static str,
         error: wasmer::RuntimeError,
     },
+    #[error("Wasm validation error: {0}")]
+    ValidationError(wasmparser::BinaryReaderError),
 }
 
 pub type Result<T> = std::result::Result<T, Error>;
@@ -337,7 +321,6 @@
     rules::Set::default().with_grow_cost(1)
 }
 
-<<<<<<< HEAD
 fn validate_wasm(wasm_code: &[u8]) -> Result<()> {
     let mut validator = Validator::new();
     let features = WasmFeatures {
@@ -358,7 +341,8 @@
     validator
         .validate_all(wasm_code)
         .map_err(Error::ValidationError)
-=======
+}
+
 #[cfg(test)]
 mod tests {
     use tempdir::TempDir;
@@ -422,7 +406,10 @@
                 tx_code,
                 &tx_data,
             )
-            .expect_err("Expecting runtime error \"unreachable\" caused by stack-height overflow");
+            .expect_err(
+                "Expecting runtime error \"unreachable\" caused by \
+                 stack-height overflow",
+            );
         if let Error::RuntimeError(err) = &error {
             if let Some(trap_code) = err.clone().to_trap() {
                 return assert_eq!(
@@ -489,7 +476,10 @@
                 gas_meter,
                 &keys_changed,
             )
-            .expect_err("Expecting runtime error \"unreachable\" caused by stack-height overflow");
+            .expect_err(
+                "Expecting runtime error \"unreachable\" caused by \
+                 stack-height overflow",
+            );
         if let Error::RuntimeError(err) = &error {
             if let Some(trap_code) = err.clone().to_trap() {
                 return assert_eq!(
@@ -500,5 +490,4 @@
         }
         println!("Failed with unexpected error: {}", error);
     }
->>>>>>> 85de4337
 }