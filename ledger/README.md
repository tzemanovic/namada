--- conflicted
+++ resolved
@@ -45,58 +45,34 @@
 make run-anoma
 
 # Reset the state (resets Tendermint too)
-anoma reset-anoma
-anoma node reset-anoma
-cargo run --bin anomad -- reset-anoma
+anoma reset-ledger
+anoma node reset-ledger
+cargo run --bin anomad -- reset-ledger
 
 # craft a transaction data to file `tx_data_file`
 cargo run --bin anomac -- craft-tx-data --source ba --target va --token xtz --amount 10 --file tx_data_file
 
 # Submit a transaction with a wasm code
-<<<<<<< HEAD
-cargo run --bin anomac -- tx --code-path ../tx_template/tx.wasm --data-hex tx_data_file
-=======
-anomac tx --data ... --path ...
-anoma client tx --data ... --path ...
-cargo run --bin anomac -- tx -c ../tx_template/tx.wasm
->>>>>>> 5f57fb32
+cargo run --bin anoma -- tx --data ... --path ../tx_template/tx.wasm --data tx_data_file
 
 # Watch and on change run a node (the state will be persisted)
 cargo watch -x "run --bin anomad -- run-anoma"
 
 # Watch and on change reset & run a node
-cargo watch -x "run --bin anomad -- reset-anoma" -x "run --bin anomad -- run"
+cargo watch -x "run --bin anomad -- reset-ledger" -x "run --bin anomad -- run"
 
 # run orderbook daemon
-<<<<<<< HEAD
-make run-gossip -- --orderbook
+# run orderbook daemon with rpc server
+cargo run --bin anoma -- run-gossip --rpc --orderbook --matchmaker ../tx_template/tx.wasm --ledger-address  "tcp://127.0.0.1:26658"
 
-# run orderbook daemon with rpc server and matchmaker
-cargo run --bin anomad -- --rpc run-gossip --orderbook --matchmaker ../matchmaker_template/matchmaker.wasm --tx-template ../tx_intent_template/tx.wasm --ledger-address  "tcp://127.0.0.1:26658"
+# run orderbook daemon with rpc server and  matchmaker
+cargo run --bin anomad -- --rpc run-gossip --orderbook --matchmaker ../matchmaker_template/matchmaker.wasm --tx-template ../tx_template/tx.wasm --ledger-address  "tcp://127.0.0.1:26658"
+
+# Submit an intent (need a rpc server)
+cargo run --bin anomac -- intent intent_data.json
 
 # craft an intent to file `intent_data_file`
 cargo run --bin anomac -- craft-intent --addr ba --token-buy xtz --amount-buy 10 --token-sell eth --amount-sell 20 --file intent_data_file
-
-
-# Submit an intent (need a rpc server)
-cargo run --bin anomac -- intent intent_data_file
-=======
-anoma run-gossip --base-dir ...
-anoma node run-gossip --base-dir ...
-anomad run-gossip --base-dir ...
-make run-gossip
-
-# run orderbook daemon with rpc server
-anoma run-gossip --base-dir ... --rpc --orderbook --matchmaker ../tx_intent_template/tx.wasm --ledger-address  "tcp://127.0.0.1:26658"
-anoma node run-gossip --base-dir ... --rpc --orderbook --matchmaker ../tx_intent_template/tx.wasm --ledger-address  "tcp://127.0.0.1:26658"
-anomad run-gossip --base-dir ... --rpc --orderbook --matchmaker ../tx_intent_template/tx.wasm --ledger-address  "tcp://127.0.0.1:26658"
-cargo run --bin anomad -- --rpc run-gossip --orderbook --matchmaker ../tx_intent_template/tx.wasm --ledger-address  "tcp://127.0.0.1:26658"
-
-# Submit an intent (need a rpc server)
-anoma client intent --orderbook ... --data ...
-anomac intent --orderbook ... --data ...
-cargo run --bin anomac -- intent intent_data.json
->>>>>>> 5f57fb32
 
 # Format the code
 make fmt
